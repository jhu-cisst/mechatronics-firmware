# Build FPGA1394-QLA (FPGA Rev 1.x) and FPGA1394Eth-QLA (FPGA Rev 2.x)
# and FPGA1394V3-QLA (FPGA Rev 3.x)
#
# Tested on Windows 7, 64-bit, with NMAKE (VS 2008) and Xilinx ISE 14.3
# Tested on Ubuntu 16.04, 64-bit, with make (gcc 5.4.0) and Xilinx ISE 14.7

project(FPGA1394_QLA NONE)

# FPGA part number
set (FPGA_FAMILY  "spartan6")
set (FPGA_DEVICE  "xc6slx45")
set (FPGA_PACKAGE "fgg484")
set (FPGA_SPEED   "-2")
set (FPGA_PARTNUM "${FPGA_DEVICE}${FPGA_SPEED}${FPGA_PACKAGE}")

set (FPGAV3_FAMILY  "zynq")
set (FPGAV3_DEVICE  "xc7z020")
set (FPGAV3_PACKAGE "clg400")
set (FPGAV3_SPEED   "-3")
set (FPGAV3_PARTNUM "${FPGAV3_DEVICE}${FPGAV3_SPEED}${FPGAV3_PACKAGE}")

# Temporary option to skip PS7 core because it does not yet work
option (FPGAV3_PS7 "Build PS7 core for FPGA V3" OFF)

# Path to Verilog source code
set (VERILOG_SOURCE_DIR "${CMAKE_CURRENT_SOURCE_DIR}/Verilog")

# Paths to IP core files (source and build)
# By default, use files in build tree (IPCORE_BINARY_DIR and IPCOREV3_BINARY_DIR)
set (IPCORE_SOURCE_DIR "${CMAKE_CURRENT_SOURCE_DIR}/ipcore_dir")
set (IPCORE_BINARY_DIR "${CMAKE_CURRENT_BINARY_DIR}/ipcore_dir")
set (IPCOREV3_BINARY_DIR "${CMAKE_CURRENT_BINARY_DIR}/ipcorev3_dir")
set (XPSCORE_BINARY_DIR "${CMAKE_CURRENT_BINARY_DIR}/ipcorev3_dir/xps")

add_subdirectory(ipcore_dir)
add_subdirectory(ipcorev3_dir)

# Verilog source files used by both versions of firmware
set (VERILOG_SOURCE_COMMON "${VERILOG_SOURCE_DIR}/ClkDiv.v"
                           "${VERILOG_SOURCE_DIR}/Ltc2601x4.v"
                           "${VERILOG_SOURCE_DIR}/Ltc1864x4.v"
                           "${VERILOG_SOURCE_DIR}/LEDPWM.v"
                           "${VERILOG_SOURCE_DIR}/EncQuad.v"
                           "${VERILOG_SOURCE_DIR}/EncPeriod.v"
                           "${VERILOG_SOURCE_DIR}/Debounce.v"
                           "${VERILOG_SOURCE_DIR}/Crc32.v"
                           "${VERILOG_SOURCE_DIR}/SafetyCheck.v"
                           "${VERILOG_SOURCE_DIR}/QLA25AA128.v"
                           "${VERILOG_SOURCE_DIR}/Max6576.v"
                           "${VERILOG_SOURCE_DIR}/HubReg.v"
                           "${VERILOG_SOURCE_DIR}/FireWire.v"
                           "${VERILOG_SOURCE_DIR}/CtrlLED.v"
                           "${VERILOG_SOURCE_DIR}/CtrlEnc.v"
                           "${VERILOG_SOURCE_DIR}/CtrlDout.v"
                           "${VERILOG_SOURCE_DIR}/CtrlDac.v"
                           "${VERILOG_SOURCE_DIR}/CtrlAdc.v"
                           "${VERILOG_SOURCE_DIR}/BoardRegs.v"
                           "${VERILOG_SOURCE_DIR}/DS2505.v"
                           "${VERILOG_SOURCE_DIR}/WriteRtData.v"
                           "${VERILOG_SOURCE_DIR}/SampleData.v"
                           "${VERILOG_SOURCE_DIR}/DataBuffer.v")

set (VERILOG_SOURCE_REV1_REV2
                          "${IPCORE_BINARY_DIR}/hub_mem_gen.v"
                          "${VERILOG_SOURCE_DIR}/UartSerial.v"
                          "${VERILOG_SOURCE_DIR}/M25P16.v"
                          "${IPCORE_BINARY_DIR}/Dual_port_RAM_32X1024.v"
                          "${VERILOG_SOURCE_DIR}/Reboot.v")

# Verilog source files for Rev 1 firmware
set (VERILOG_SOURCE_REV1 "${VERILOG_SOURCE_DIR}/FPGA1394-QLA.v"
                          ${VERILOG_SOURCE_COMMON}
                          ${VERILOG_SOURCE_REV1_REV2})

# Verilog source files for Rev 2 firmware
set (VERILOG_SOURCE_REV2 "${VERILOG_SOURCE_DIR}/FPGA1394Eth-QLA.v"
                         ${VERILOG_SOURCE_COMMON}
                         ${VERILOG_SOURCE_REV1_REV2}
                         "${VERILOG_SOURCE_DIR}/EthernetIO.v")

# Verilog source files for Rev 3 firmware
set (VERILOG_SOURCE_REV3 "${VERILOG_SOURCE_DIR}/FPGA1394V3-QLA.v"
                         ${VERILOG_SOURCE_COMMON}
                         "${VERILOG_SOURCE_DIR}/RTL8211F.v"
                         "${IPCOREV3_BINARY_DIR}/hub_mem_gen.v"
                         "${IPCOREV3_BINARY_DIR}/Dual_port_RAM_32X1024.v")

set(FPGAV3_DEFS "")
if (FPGAV3_PS7)
  set (FPGAV3_DEFS "ZYNQ_PS7")  # Not yet working
  set (VERILOG_SOURCE_REV3 ${VERILOG_SOURCE_REV3}
                           "${XPSCORE_BINARY_DIR}/hdl/fpgav3.v")
endif (FPGAV3_PS7)

# Compile the Rev 1 firmware -- output is FPGA1394-QLA.mcs, which is copied
# to the Generated subdirectory in the source directory (if different).
ise_compile_fpga(PROJ_NAME      "FPGA1394QLA"
                 DEPENDENCIES   "CoreGenCommon"
                 FPGA_PARTNUM   ${FPGA_PARTNUM}
                 VERILOG_SOURCE ${VERILOG_SOURCE_REV1}
                 UCF_FILE       "${VERILOG_SOURCE_DIR}/XC6S45.ucf"
                 IPCORE_DIR     ${IPCORE_BINARY_DIR}
                 TOP_LEVEL      "FPGA1394QLA"
                 PROJ_OUTPUT    "FPGA1394-QLA")

# Compile the Rev 2 firmware -- output is FPGA1394Eth-QLA.mcs, which is copied
# to the Generated subdirectory in the source directory (if different).
ise_compile_fpga(PROJ_NAME      "FPGA1394EthQLA"
                 DEPENDENCIES   "CoreGenCommon"
                 FPGA_PARTNUM   ${FPGA_PARTNUM}
                 VERILOG_SOURCE ${VERILOG_SOURCE_REV2}
                 UCF_FILE       "${VERILOG_SOURCE_DIR}/XC6S45-Rev2.ucf"
                 IPCORE_DIR     ${IPCORE_BINARY_DIR}
                 TOP_LEVEL      "FPGA1394EthQLA"
                 PROJ_OUTPUT    "FPGA1394Eth-QLA")

# Compile the Rev 3 firmware -- output is FPGA1394V3-QLA.mcs, which is copied
# to the Generated subdirectory in the source directory (if different).
ise_compile_fpga(PROJ_NAME      "FPGA1394V3QLA"
                 DEPENDENCIES   "CoreGenV3" "PlatgenV3"
                 FPGA_PARTNUM   ${FPGAV3_PARTNUM}
                 VERILOG_SOURCE ${VERILOG_SOURCE_REV3}
                 UCF_FILE       "${VERILOG_SOURCE_DIR}/XC7Z020.ucf"
                 IPCORE_DIR     ${IPCOREV3_BINARY_DIR}
                 XPSCORE_DIR    "${XPSCORE_BINARY_DIR}/implementation"
                 TOP_LEVEL      "FPGA1394V3QLA"
<<<<<<< HEAD
                 USER_MACROS    ${FPGAV3_DEFS}
                 PROJ_OUTPUT    "FPGA1394V3-QLA")
=======
                 PROJ_OUTPUT    "FPGA1394V3-QLA"
                 IS_V3          ON)
>>>>>>> 4e835312

# timing target only defined by ise_compile_fpga_old
# add_custom_target(timing
#                   DEPENDS FPGA1394QLA-timing FPGA1394EthQLA-timing)

# Copy MCS and BIT files to Generated folder in source tree (if different)
add_custom_target(generated)

add_custom_command(TARGET generated POST_BUILD
                   COMMAND ${CMAKE_COMMAND}
                   ARGS -E copy_if_different
                           ${CMAKE_CURRENT_BINARY_DIR}/FPGA1394-QLA.mcs
                           ${CMAKE_CURRENT_SOURCE_DIR}/Generated/FPGA1394-QLA.mcs
                   COMMAND ${CMAKE_COMMAND}
                   ARGS -E copy_if_different
                           ${CMAKE_CURRENT_BINARY_DIR}/FPGA1394QLA.bit
                           ${CMAKE_CURRENT_SOURCE_DIR}/Generated/FPGA1394-QLA.bit
                   COMMAND ${CMAKE_COMMAND}
                   ARGS -E copy_if_different
                           ${CMAKE_CURRENT_BINARY_DIR}/FPGA1394Eth-QLA.mcs
                           ${CMAKE_CURRENT_SOURCE_DIR}/Generated/FPGA1394Eth-QLA.mcs
                   COMMAND ${CMAKE_COMMAND}
                   ARGS -E copy_if_different
                           ${CMAKE_CURRENT_BINARY_DIR}/FPGA1394EthQLA.bit
                           ${CMAKE_CURRENT_SOURCE_DIR}/Generated/FPGA1394Eth-QLA.bit
                   COMMAND ${CMAKE_COMMAND}
                   ARGS -E copy_if_different
                           ${CMAKE_CURRENT_BINARY_DIR}/FPGA1394V3-QLA.mcs
                           ${CMAKE_CURRENT_SOURCE_DIR}/../Generated/FPGA1394V3-QLA.mcs
                   COMMAND ${CMAKE_COMMAND}
                   ARGS -E copy_if_different
                           ${CMAKE_CURRENT_BINARY_DIR}/FPGA1394V3QLA.bit
                           ${CMAKE_CURRENT_SOURCE_DIR}/../Generated/FPGA1394V3-QLA.bit
                   COMMENT "Copying MCS and BIT files to source \"Generated\" directory (if different)")<|MERGE_RESOLUTION|>--- conflicted
+++ resolved
@@ -124,13 +124,9 @@
                  IPCORE_DIR     ${IPCOREV3_BINARY_DIR}
                  XPSCORE_DIR    "${XPSCORE_BINARY_DIR}/implementation"
                  TOP_LEVEL      "FPGA1394V3QLA"
-<<<<<<< HEAD
                  USER_MACROS    ${FPGAV3_DEFS}
-                 PROJ_OUTPUT    "FPGA1394V3-QLA")
-=======
                  PROJ_OUTPUT    "FPGA1394V3-QLA"
                  IS_V3          ON)
->>>>>>> 4e835312
 
 # timing target only defined by ise_compile_fpga_old
 # add_custom_target(timing
