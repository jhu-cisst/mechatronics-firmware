--- conflicted
+++ resolved
@@ -343,14 +343,14 @@
 
 `endif
 
-assign reg_rd[`OFF_DAC_CTRL] = cur_cmd[reg_raddr[7:4]];
+// OFF_CMD_CUR same as OFF_DAC_CTRL
+assign reg_rd[`OFF_CMD_CUR] = cur_cmd[reg_raddr[7:4]];
 
 // --------------------------------------------------------------------------
 // current controller
 // --------------------------------------------------------------------------
 
 //outputs
-wire[15:0] cur_cmd_ctrl[1:4];  // current commanded value
 wire[15:0] cur_cont[1:4];      // current controller output
 wire       cont_out_ready;     // controller values available
 
@@ -361,13 +361,12 @@
    .reg_wdata(reg_wdata),     // incoming register data
    .reg_waddr(reg_waddr),     // register write address
    .reg_wen(reg_wen),         // register write enable
-   //.reg_rdata(reg_rcmd),    // outgoing register data
    .reg_rdata(reg_rCtrlCurr),    // outgoing register data
    .reg_raddr(reg_raddr),     // register read address
-   .bits_cmd1(cur_cmd_ctrl[1]),    // output for safety check
-   .bits_cmd2(cur_cmd_ctrl[2]),
-   .bits_cmd3(cur_cmd_ctrl[3]),
-   .bits_cmd4(cur_cmd_ctrl[4]),
+   .bits_cmd1(cur_cmd[1]),    // commanded current from host
+   .bits_cmd2(cur_cmd[2]),
+   .bits_cmd3(cur_cmd[3]),
+   .bits_cmd4(cur_cmd[4]),
    .bits_fb1(cur_fb[1]),      // ADC values
    .bits_fb2(cur_fb[2]),
    .bits_fb3(cur_fb[3]),
@@ -383,61 +382,37 @@
    .out_ready(cont_out_ready) //flag to show new values ready (AND of 4 separate ready-flags being '1' for 1 clock cycle only when new controller values have been calculated every 8.667us)
 );
 
+// Value sent to dac is either output of digital current controller (cur_cont)
+// or commanded current specified by host (cur_cmd). The latter case corresponds
+// to analog current control, as implemented by the QLA hardware.
+wire[15:0] dac_cmd[1:4];
+assign dac_cmd[1] = dig_cur_ctrl ? cur_cont[1] : cur_cmd[1];
+assign dac_cmd[2] = dig_cur_ctrl ? cur_cont[2] : cur_cmd[2];
+assign dac_cmd[3] = dig_cur_ctrl ? cur_cont[3] : cur_cmd[3];
+assign dac_cmd[4] = dig_cur_ctrl ? cur_cont[4] : cur_cmd[4];
+   
+assign reg_rd[`OFF_DAC_VOLT] = dac_cmd[reg_raddr[7:4]];
+
+wire dac_cmd_ready;
+assign dac_cmd_ready = dig_cur_ctrl ? cont_out_ready : cur_cmd_updated;
+
 // --------------------------------------------------------------------------
 // dacs
 // --------------------------------------------------------------------------
 
-<<<<<<< HEAD
-// local wire for dac
-wire[31:0] reg_rdac;
-// OFF_CMD_CUR same as OFF_DAC_CTRL
-assign reg_rd[`OFF_CMD_CUR] = dig_cur_ctrl ? reg_rCtrlCurr : reg_rdac;
-assign reg_rd[`OFF_DAC_VOLT] = dig_cur_ctrl ? reg_rdac : 32'd0;
-
-wire[15:0] cur_cmd_dac[1:4];
-
-=======
->>>>>>> ec83a067
 // the dac controller manages access to the dacs
 CtrlDac dac(
     .sysclk(sysclk),
     .sclk(IO1[21]),
     .mosi(IO1[20]),
     .csel(IO1[22]),
-<<<<<<< HEAD
-    // Current control mode
-    .dig_cur_ctrl(dig_cur_ctrl),
-    // Data from digital controller
-    .cont_val1(cur_cont[1]),
-    .cont_val2(cur_cont[2]),
-    .cont_val3(cur_cont[3]),
-    .cont_val4(cur_cont[4]),
-    .val_ready(cont_out_ready),
-    // Data from host (analog controller)
-    .reg_wen(reg_wen),
-    .blk_wen(blk_wen),
-    .reg_waddr(reg_waddr),
-`ifdef DIAGNOSTIC
-    .reg_wdata({ board_id, 12'h000 }),
-`else
-    .reg_wdata(reg_wdata[15:0]),
-`endif
-    .reg_rchan(reg_raddr[7:4]),
-    .reg_rdata(reg_rdac),
-    .dac1(cur_cmd_dac[1]),
-    .dac2(cur_cmd_dac[2]),
-    .dac3(cur_cmd_dac[3]),
-    .dac4(cur_cmd_dac[4])
-=======
-    .dac1(cur_cmd[1]),
-    .dac2(cur_cmd[2]),
-    .dac3(cur_cmd[3]),
-    .dac4(cur_cmd[4]),
+    .dac1(dac_cmd[1]),
+    .dac2(dac_cmd[2]),
+    .dac3(dac_cmd[3]),
+    .dac4(dac_cmd[4]),
     .busy(dac_busy),
-    .data_ready(cur_cmd_updated)
->>>>>>> ec83a067
-);
-
+    .data_ready(dac_cmd_ready)
+);
 
 // --------------------------------------------------------------------------
 // encoders
@@ -767,12 +742,6 @@
 // safety check 
 //    1. get adc feedback current & dac command current
 //    2. check if cur_fb > 2 * cur_cmd
-wire[15:0] cur_cmd[1:4];
-assign cur_cmd[1] = dig_cur_ctrl ? cur_cmd_ctrl[1] : cur_cmd_dac[1];
-assign cur_cmd[2] = dig_cur_ctrl ? cur_cmd_ctrl[2] : cur_cmd_dac[2];
-assign cur_cmd[3] = dig_cur_ctrl ? cur_cmd_ctrl[3] : cur_cmd_dac[3];
-assign cur_cmd[4] = dig_cur_ctrl ? cur_cmd_ctrl[4] : cur_cmd_dac[4];
-
 SafetyCheck safe1(
     .clk(sysclk),
     .cur_in(cur_fb[1]),
